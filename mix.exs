--- conflicted
+++ resolved
@@ -63,18 +63,11 @@
     [
       {:telemetry, "~> 1.0"},
       {:ecto, ">= 3.4.3 and < 4.0.0", optional: true},
-<<<<<<< HEAD
-      {:opentelemetry_process_propagator, "~> 0.3.0", optional: true},
+      {:opentelemetry_process_propagator, "~> 0.3 or ~> 0.2.1", optional: true},
       {:ecto_sql, "~> 3.0", optional: true, only: :test},
       {:postgrex, "~> 0.14", only: :test, runtime: false},
       {:mox, "~> 1.0", only: :test},
-      {:dialyxir, "~> 1.0", only: [:dev, :test], runtime: false},
-=======
-      {:opentelemetry_process_propagator, "~> 0.3 or ~> 0.2.1", optional: true},
-      {:ecto_sql, "~> 3.0", optional: true, only: :test},
-      {:postgrex, "~> 0.14", only: :test, runtime: false},
       {:dialyxir, "~> 1.3.0", only: [:dev, :test], runtime: false},
->>>>>>> c19fec81
       {:ex_doc, "~> 0.24", only: :dev, runtime: false}
     ]
   end
