--- conflicted
+++ resolved
@@ -1,6 +1,10 @@
 # Changelog
 
-<<<<<<< HEAD
+## v2.0.0-dev (unreleased)
+
+- Breaking Feature: Automatically handle sync vs async for the ecto dataloader source ([#146](https://github.com/absinthe-graphql/dataloader/pull/146)). Other dataloader source implementations need to add an `async?` function to comply with the protocol.
+- Improvement: KV source no longer double wraps results in `{:ok, {:ok, value}} tuples` when you return an OK tuple while using the tuple policy ([#145](https://github.com/absinthe-graphql/dataloader/pull/145))
+
 ## v1.0.9 2021-08-20
 
 - Improvement: KV data sources now pass opts to `Dataloader.run_tasks/3`
@@ -17,14 +21,6 @@
 - Doc improvements
 
 ## v1.0.8 - 2020-08-25
-=======
-## v2.0.0-dev (unreleased)
-
-- Breaking Feature: Automatically handle sync vs async for the ecto dataloader source ([#146](https://github.com/absinthe-graphql/dataloader/pull/146)). Other dataloader source implementations need to add an `async?` function to comply with the protocol.
-- Improvement: KV source no longer double wraps results in `{:ok, {:ok, value}} tuples` when you return an OK tuple while using the tuple policy ([#145](https://github.com/absinthe-graphql/dataloader/pull/145))
-
-## v1.0.8
->>>>>>> e4e9cde4
 
 - Improvement: Telemetry integration ([#89](https://github.com/absinthe-graphql/dataloader/pull/89))
 - Improvement: limit support via lateral joins ([#93](https://github.com/absinthe-graphql/dataloader/pull/93))
